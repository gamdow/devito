--- conflicted
+++ resolved
@@ -1,11 +1,8 @@
 import numpy as np
 import pytest
 from numpy import linalg
-<<<<<<< HEAD
 from scipy import ndimage
-=======
 from conftest import skipif_yask
->>>>>>> d5c35719
 
 from devito.logger import info
 from examples.seismic.acoustic.acoustic_example import smooth10, acoustic_setup as setup
@@ -131,14 +128,9 @@
     # Test slope of the  tests
     p1 = np.polyfit(np.log10(H), np.log10(error1), 1)
     p2 = np.polyfit(np.log10(H), np.log10(error2), 1)
-<<<<<<< HEAD
-    info('1st order error, F(m0+dm) - F(m0): %s' % (p1))
-    info('2nd order error, F(m0+dm) - F(m0) - J(m0) dm: %s' % (p2))
-=======
     info('1st order error, Phi(m0+dm)-Phi(m0) with slope: %s compared to 1' % (p1[0]))
     info('2nd order error, Phi(m0+dm)-Phi(m0) - <J(m0)^T \delta d, dm>with slope:'
          ' %s comapred to 2' % (p2[0]))
->>>>>>> d5c35719
     assert np.isclose(p1[0], 1.0, rtol=0.1)
     assert np.isclose(p2[0], 2.0, rtol=0.1)
 
