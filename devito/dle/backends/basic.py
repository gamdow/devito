from __future__ import absolute_import

from collections import OrderedDict
from operator import attrgetter

import cgen as c
import numpy as np
from sympy import Symbol

from devito.cgen_utils import ccode
from devito.dse import as_symbol
from devito.dle import retrieve_iteration_tree, filter_iterations
from devito.dle.backends import AbstractRewriter, dle_pass, complang_ALL
from devito.interfaces import ScalarFunction
<<<<<<< HEAD
from devito.nodes import (Denormals, Expression, FunCall, Function, List,
                          UnboundedIndex)
from devito.tools import filter_sorted, flatten
from devito.visitors import FindNodes, FindSymbols, NestedTransformer, Transformer
=======
from devito.nodes import Denormals, Expression, FunCall, Function, List
from devito.tools import filter_sorted, flatten, pprint
from devito.visitors import FindNodes, FindSymbols, Transformer
>>>>>>> 761e9888


class BasicRewriter(AbstractRewriter):

    def _pipeline(self, state):
        self._avoid_denormals(state)
        self._create_elemental_functions(state)

    @dle_pass
    def _avoid_denormals(self, state, **kwargs):
        """
        Introduce nodes in the Iteration/Expression tree that will expand to C
        macros telling the CPU to flush denormal numbers in hardware. Denormals
        are normally flushed when using SSE-based instruction sets, except when
        compiling shared objects.
        """
        return {'nodes': (Denormals(),) + state.nodes,
                'includes': ('xmmintrin.h', 'pmmintrin.h')}

    @dle_pass
    def _create_elemental_functions(self, state, **kwargs):
        """
        Extract :class:`Iteration` sub-trees and move them into :class:`Function`s.

        Currently, only tagged, elementizable Iteration objects are targeted.
        """
        noinline = self._compiler_decoration('noinline', c.Comment('noinline?'))

        functions = OrderedDict()
        processed = []
        for node in state.nodes:
            mapper = {}
            for tree in retrieve_iteration_tree(node, mode='superset'):
                # Search an elementizable sub-tree (if any)
                tagged = filter_iterations(tree, lambda i: i.tag is not None, 'asap')
                if not tagged:
                    continue
                root = tagged[0]
                if not root.is_Elementizable:
                    continue
<<<<<<< HEAD
                target = tree[tree.index(root):]

                # Elemental function arguments
                args = []  # Found so far (scalars, tensors)
                maybe_required = set()  # Scalars that *may* have to be passed in
                not_required = set()  # Elemental function locally declared scalars

                # Build a new Iteration/Expression tree with free bounds
                free = []
                for i in target:
                    name, bounds = i.dim.name, i.bounds_symbolic
                    # Iteration bounds
                    start = ScalarFunction(name='%s_start' % name, dtype=np.int32)
                    finish = ScalarFunction(name='%s_finish' % name, dtype=np.int32)
                    args.extend(zip([ccode(j) for j in bounds], (start, finish)))
                    # Iteration unbounded indices
                    ufunc = [ScalarFunction(name='%s_ub%d' % (name, j), dtype=np.int32)
                             for j in range(len(i.uindices))]
                    args.extend(zip([ccode(j.start) for j in i.uindices], ufunc))
                    limits = [Symbol(start.name), Symbol(finish.name), 1]
                    uindices = [UnboundedIndex(j.index, i.dim + as_symbol(k))
                                for j, k in zip(i.uindices, ufunc)]
                    free.append(i._rebuild(limits=limits, offsets=None,
                                           uindices=uindices))
                    not_required.update({i.dim}, set(j.index for j in i.uindices))

                # Construct elemental function body, and inspect it
                free = NestedTransformer(dict((zip(target, free)))).visit(root)
                expressions = FindNodes(Expression).visit(free)
                fsymbols = FindSymbols('symbolics').visit(free)

                # Retrieve tensor arguments
                for i in fsymbols:
=======

                name = "f_%d" % len(functions)
                print(name)
                # Heuristic: create elemental functions only if more than
                # self.thresholds['elemental_functions'] operations are present
                expressions = FindNodes(Expression).visit(root)
                ops = estimate_cost([e.expr for e in expressions])
                if ops < self.thresholds['elemental'] and not root.is_Elementizable:
                    continue
                pprint(root)
                # Determine the arguments required by the elemental function
                in_scope = [i.dim for i in tree[tree.index(root):]]
                print(in_scope)
                required = FindSymbols(mode='free-symbols').visit(root)
                print(required)
                for i in FindSymbols('symbolics').visit(root):
                    required.extend(flatten(j.rtargs for j in i.indices))
                required = set([as_symbol(i) for i in required if i not in in_scope])
                print(required)
                # Add tensor arguments
                args = []
                seen = {e.output for e in expressions if e.is_scalar}
                for i in FindSymbols('symbolics').visit(root):
>>>>>>> 761e9888
                    if i.is_SymbolicFunction:
                        handle = "(%s*) %s" % (c.dtype_to_ctype(i.dtype), i.name)
                    else:
                        handle = "%s_vec" % i.name
                    args.append((handle, i))
<<<<<<< HEAD

                # Retrieve scalar arguments
                not_required.update({i.output for i in expressions if i.is_scalar})
                maybe_required.update(set(FindSymbols(mode='free-symbols').visit(free)))
                for i in fsymbols:
                    not_required.update({as_symbol(i)})
                    for j in i.symbolic_shape:
                        maybe_required.update(j.free_symbols)
                required = filter_sorted(maybe_required - not_required,
                                         key=attrgetter('name'))
                args.extend([(i.name, ScalarFunction(name=i.name, dtype=np.int32))
                             for i in required])

                call, params = zip(*args)
                handle = flatten([p.rtargs for p in params])
                name = "f_%d" % root.tag

                # Produce the new FunCall
                mapper[root] = List(header=noinline, body=FunCall(name, call))

                # Produce the new Function
                functions.setdefault(name,
                                     Function(name, free, 'void', handle, ('static',)))
=======
                    seen |= {as_symbol(i)}
                # Add scalar arguments
                handle = filter_sorted(required - seen, key=attrgetter('name'))
                print(handle)
                args.extend([(i.name, ScalarFunction(name=i.name, dtype=np.int32))
                             for i in handle])
                # Track info to transform the main tree
                call, parameters = zip(*args)
                mapper[view] = (List(header=noinline, body=FunCall(name, call)), [root])

                args = flatten([p.rtargs for p in parameters])
                print("****")
                # Produce the new function
                functions.append(Function(name, root, 'void', args, ('static',)))
>>>>>>> 761e9888

            # Transform the main tree
            processed.append(Transformer(mapper).visit(node))

        return {'nodes': processed, 'elemental_functions': functions.values()}

    def _compiler_decoration(self, name, default=None):
        key = self.params['compiler'].__class__.__name__
        complang = complang_ALL.get(key, {})
        return complang.get(name, default)<|MERGE_RESOLUTION|>--- conflicted
+++ resolved
@@ -12,16 +12,9 @@
 from devito.dle import retrieve_iteration_tree, filter_iterations
 from devito.dle.backends import AbstractRewriter, dle_pass, complang_ALL
 from devito.interfaces import ScalarFunction
-<<<<<<< HEAD
-from devito.nodes import (Denormals, Expression, FunCall, Function, List,
-                          UnboundedIndex)
-from devito.tools import filter_sorted, flatten
-from devito.visitors import FindNodes, FindSymbols, NestedTransformer, Transformer
-=======
 from devito.nodes import Denormals, Expression, FunCall, Function, List
 from devito.tools import filter_sorted, flatten, pprint
 from devito.visitors import FindNodes, FindSymbols, Transformer
->>>>>>> 761e9888
 
 
 class BasicRewriter(AbstractRewriter):
@@ -62,41 +55,6 @@
                 root = tagged[0]
                 if not root.is_Elementizable:
                     continue
-<<<<<<< HEAD
-                target = tree[tree.index(root):]
-
-                # Elemental function arguments
-                args = []  # Found so far (scalars, tensors)
-                maybe_required = set()  # Scalars that *may* have to be passed in
-                not_required = set()  # Elemental function locally declared scalars
-
-                # Build a new Iteration/Expression tree with free bounds
-                free = []
-                for i in target:
-                    name, bounds = i.dim.name, i.bounds_symbolic
-                    # Iteration bounds
-                    start = ScalarFunction(name='%s_start' % name, dtype=np.int32)
-                    finish = ScalarFunction(name='%s_finish' % name, dtype=np.int32)
-                    args.extend(zip([ccode(j) for j in bounds], (start, finish)))
-                    # Iteration unbounded indices
-                    ufunc = [ScalarFunction(name='%s_ub%d' % (name, j), dtype=np.int32)
-                             for j in range(len(i.uindices))]
-                    args.extend(zip([ccode(j.start) for j in i.uindices], ufunc))
-                    limits = [Symbol(start.name), Symbol(finish.name), 1]
-                    uindices = [UnboundedIndex(j.index, i.dim + as_symbol(k))
-                                for j, k in zip(i.uindices, ufunc)]
-                    free.append(i._rebuild(limits=limits, offsets=None,
-                                           uindices=uindices))
-                    not_required.update({i.dim}, set(j.index for j in i.uindices))
-
-                # Construct elemental function body, and inspect it
-                free = NestedTransformer(dict((zip(target, free)))).visit(root)
-                expressions = FindNodes(Expression).visit(free)
-                fsymbols = FindSymbols('symbolics').visit(free)
-
-                # Retrieve tensor arguments
-                for i in fsymbols:
-=======
 
                 name = "f_%d" % len(functions)
                 print(name)
@@ -120,37 +78,12 @@
                 args = []
                 seen = {e.output for e in expressions if e.is_scalar}
                 for i in FindSymbols('symbolics').visit(root):
->>>>>>> 761e9888
                     if i.is_SymbolicFunction:
                         handle = "(%s*) %s" % (c.dtype_to_ctype(i.dtype), i.name)
                     else:
                         handle = "%s_vec" % i.name
                     args.append((handle, i))
-<<<<<<< HEAD
 
-                # Retrieve scalar arguments
-                not_required.update({i.output for i in expressions if i.is_scalar})
-                maybe_required.update(set(FindSymbols(mode='free-symbols').visit(free)))
-                for i in fsymbols:
-                    not_required.update({as_symbol(i)})
-                    for j in i.symbolic_shape:
-                        maybe_required.update(j.free_symbols)
-                required = filter_sorted(maybe_required - not_required,
-                                         key=attrgetter('name'))
-                args.extend([(i.name, ScalarFunction(name=i.name, dtype=np.int32))
-                             for i in required])
-
-                call, params = zip(*args)
-                handle = flatten([p.rtargs for p in params])
-                name = "f_%d" % root.tag
-
-                # Produce the new FunCall
-                mapper[root] = List(header=noinline, body=FunCall(name, call))
-
-                # Produce the new Function
-                functions.setdefault(name,
-                                     Function(name, free, 'void', handle, ('static',)))
-=======
                     seen |= {as_symbol(i)}
                 # Add scalar arguments
                 handle = filter_sorted(required - seen, key=attrgetter('name'))
@@ -165,7 +98,6 @@
                 print("****")
                 # Produce the new function
                 functions.append(Function(name, root, 'void', args, ('static',)))
->>>>>>> 761e9888
 
             # Transform the main tree
             processed.append(Transformer(mapper).visit(node))
